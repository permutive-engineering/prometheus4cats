import sbt._

object Dependencies {

  lazy val prometheus4cats = Seq(
    "org.typelevel" %% "cats-core"           % "2.13.0",
    "org.typelevel" %% "cats-effect-kernel"  % "3.6.3",
    "org.typelevel" %% "cats-effect"         % "3.6.3"  % Test,
    "org.typelevel" %% "cats-effect-testkit" % "3.6.3"  % Test,
    "org.typelevel" %% "cats-laws"           % "2.13.0" % Test,
    "org.scalameta" %% "munit"               % "1.1.1"  % Test,
    "org.typelevel" %% "munit-cats-effect"   % "2.1.0"  % Test,
    "org.typelevel" %% "discipline-munit"    % "2.0.0"  % Test,
    "org.scalameta" %% "munit-scalacheck"    % "1.1.0"  % Test,
    "org.typelevel" %% "scalacheck-effect"   % "1.0.4"  % Test
  )

  lazy val `kind-projector` = compilerPlugin(("org.typelevel" % "kind-projector" % "0.13.3").cross(CrossVersion.full))

  lazy val shapeless = "com.chuusai" %% "shapeless" % "2.3.13"

  lazy val `prometheus4cats-testkit` = Seq(
    "org.typelevel" %% "cats-effect-testkit" % "3.6.3",
    "org.scalameta" %% "munit"               % "1.1.1",
    "org.typelevel" %% "munit-cats-effect"   % "2.1.0",
    "org.scalameta" %% "munit-scalacheck"    % "1.1.0",
    "org.typelevel" %% "scalacheck-effect"   % "1.0.4"
  )

  lazy val `prometheus4cats-testing` = Seq(
    "org.typelevel" %% "cats-effect-testkit" % "3.6.3",
    "org.scalameta" %% "munit"               % "1.1.1",
    "org.typelevel" %% "munit-cats-effect"   % "2.1.0",
    "org.scalameta" %% "munit-scalacheck"    % "1.1.0",
    "org.typelevel" %% "scalacheck-effect"   % "1.0.4"
  )

  lazy val `prometheus4cats-java` = Seq(
<<<<<<< HEAD
    "org.typelevel" %% "alleycats-core"  % "2.13.0",
    "org.typelevel" %% "cats-effect-std" % "3.6.3",
    "io.prometheus"  % "simpleclient"    % "0.16.0"
=======
    "org.typelevel" %% "alleycats-core"       % "2.13.0",
    "org.typelevel" %% "cats-effect-std"      % "3.6.2",
    "io.prometheus"  % "simpleclient"         % "0.16.0",
    "io.prometheus"  % "simpleclient_hotspot" % "0.16.0"
>>>>>>> 0929a8e8
  )

  lazy val website = Seq(
    "org.typelevel" %% "cats-effect" % "3.6.3"
  )

}<|MERGE_RESOLUTION|>--- conflicted
+++ resolved
@@ -36,16 +36,10 @@
   )
 
   lazy val `prometheus4cats-java` = Seq(
-<<<<<<< HEAD
-    "org.typelevel" %% "alleycats-core"  % "2.13.0",
-    "org.typelevel" %% "cats-effect-std" % "3.6.3",
-    "io.prometheus"  % "simpleclient"    % "0.16.0"
-=======
     "org.typelevel" %% "alleycats-core"       % "2.13.0",
-    "org.typelevel" %% "cats-effect-std"      % "3.6.2",
+    "org.typelevel" %% "cats-effect-std"      % "3.6.3",
     "io.prometheus"  % "simpleclient"         % "0.16.0",
     "io.prometheus"  % "simpleclient_hotspot" % "0.16.0"
->>>>>>> 0929a8e8
   )
 
   lazy val website = Seq(
