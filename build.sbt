import laika.ast.LengthUnit._
import laika.ast.{Path => LPath, _}
import laika.helium.Helium
import laika.helium.config.Favicon
import laika.helium.config.HeliumIcon
import laika.helium.config.IconLink
import laika.helium.config.ImageLink
import laika.theme.config.Color
import laika.config._
import laika.rewrite.link._
import org.typelevel.sbt.site.TypelevelProject

// https://typelevel.org/sbt-typelevel/faq.html#what-is-a-base-version-anyway
ThisBuild / tlBaseVersion := "0.0" // your current series x.y

ThisBuild / organization := "com.permutive"
ThisBuild / organizationName := "Permutive"
ThisBuild / startYear := Some(2022)
ThisBuild / licenses := Seq(License.Apache2)
ThisBuild / developers := List(
  tlGitHubDev("janstenpickle", "Chris Jansen"),
  tlGitHubDev("TimWSpence", "Tim Spence")
)

// publish to s01.oss.sonatype.org (set to true to publish to oss.sonatype.org instead)
ThisBuild / tlSonatypeUseLegacyHost := false

val Scala213 = "2.13.10"

val Cats = "2.8.0"

val CatsEffect = "3.3.14"

val Log4Cats = "2.5.0"

val Munit = "0.7.29"

val MunitCe3 = "1.0.7"

val ScalacheckEffect = "1.0.4"

<<<<<<< HEAD
ThisBuild / crossScalaVersions := Seq("2.12.15", "3.2.1", Scala213)
=======
ThisBuild / crossScalaVersions := Seq("2.12.17", "3.2.0", Scala213)
>>>>>>> ba1f84d7
ThisBuild / scalaVersion := crossScalaVersions.value.last

ThisBuild / tlSitePublishBranch := Some("main")

ThisBuild / tlSonatypeUseLegacyHost := true

lazy val root = tlCrossRootProject.aggregate(core, testkit, java, unidocs)

lazy val core = project
  .in(file("core"))
  .settings(
    name := "prometheus4cats",
    libraryDependencies ++= Seq(
      "org.typelevel" %%% "cats-core" % Cats,
      "org.typelevel" %%% "cats-effect-kernel" % CatsEffect,
      "org.typelevel" %%% "cats-effect" % CatsEffect % Test,
      "org.typelevel" %% "cats-effect-testkit" % CatsEffect % Test,
      "org.typelevel" %%% "cats-laws" % Cats,
      "org.scalameta" %%% "munit" % Munit % Test,
      "org.typelevel" %% "munit-cats-effect-3" % MunitCe3,
      "org.typelevel" %%% "discipline-munit" % "1.0.9" % Test,
      "org.scalameta" %% "munit-scalacheck" % Munit % Test,
      "org.typelevel" %% "scalacheck-effect-munit" % ScalacheckEffect % Test
    ),
    libraryDependencies ++= PartialFunction
      .condOpt(CrossVersion.partialVersion(scalaVersion.value)) { case Some((2, _)) =>
        Seq(
          "org.scala-lang" % "scala-reflect" % scalaVersion.value,
          "com.chuusai" %% "shapeless" % "2.3.10"
        )
      }
      .toList
      .flatten,
    scalacOptions := {
      // Scala 3 macros won't compile with the default Typelevel settings
      if (tlIsScala3.value) Seq("-Ykind-projector") else scalacOptions.value
    }
  )

lazy val testkit = project
  .in(file("testkit"))
  .settings(
    name := "prometheus4cats-testkit",
    libraryDependencies ++= Seq(
      "org.typelevel" %% "cats-effect-testkit" % CatsEffect,
      "org.scalameta" %% "munit" % Munit,
      "org.typelevel" %% "munit-cats-effect-3" % MunitCe3,
      "org.scalameta" %% "munit-scalacheck" % Munit,
      "org.typelevel" %% "scalacheck-effect-munit" % ScalacheckEffect
    )
  )
  .dependsOn(core)

lazy val java =
  project
    .in(file("java"))
    .settings(
      name := "prometheus4cats-java",
      libraryDependencies ++= Seq(
        "org.typelevel" %%% "alleycats-core" % Cats,
        "org.typelevel" %% "cats-effect-std" % CatsEffect,
        "org.typelevel" %% "log4cats-core" % Log4Cats,
        "io.prometheus" % "simpleclient" % "0.16.0",
        "org.typelevel" %% "log4cats-noop" % Log4Cats % Test
      ),
      libraryDependencies ++= PartialFunction
        .condOpt(CrossVersion.partialVersion(scalaVersion.value)) { case Some((2, 12)) =>
          "org.scala-lang.modules" %% "scala-collection-compat" % "2.8.1"
        }
        .toList
    )
    .dependsOn(core, testkit % "test->compile")

lazy val docs = project
  .in(file("site"))
  .settings(
    tlSiteHeliumConfig := Helium.defaults.site
      .metadata(
        title = Some("Prometheus4Cats"),
        language = Some("en")
      )
      .site
      .darkMode
      .disabled
      .site
      .themeColors(
        primary = Color.hex("000000"),
        primaryMedium = Color.hex("ffcee3"),
        primaryLight = Color.hex("ffcee3"),
        secondary = Color.hex("8ed1fc"),
        text = Color.hex("000000"),
        background = Color.rgba(0, 0, 0, 0),
        bgGradient = (Color.hex("ffffff"), Color.hex("ffffff"))
      )
      .site
      .layout(
        contentWidth = px(860),
        navigationWidth = px(275),
        topBarHeight = px(50),
        defaultBlockSpacing = px(10),
        defaultLineHeight = 1.5,
        anchorPlacement = laika.helium.config.AnchorPlacement.Right
      )
      .site
      .favIcons(
        Favicon.internal(LPath.Root / "img" / "icon-150x150.png", "32x32"),
        Favicon.internal(LPath.Root / "img" / "icon-300x300.png", "192x192")
      )
      .site
      .topNavigationBar(
        homeLink = ImageLink.external(
          "https://permutive.com",
          Image.internal(LPath.Root / "img" / "symbol.svg")
        ),
        navLinks = tlSiteApiUrl.value.toList.map { url =>
          IconLink.external(
            url.toString,
            HeliumIcon.api,
            options = Styles("svg-link")
          )
        } ++ List(
          IconLink.external(
            scmInfo.value.fold("https://github.com/permutive-engineering")(_.browseUrl.toString),
            HeliumIcon.github,
            options = Styles("svg-link")
          )
        )
      ),
    laikaConfig := LaikaConfig.defaults
      .withConfigValue(
        LinkConfig(
          targets = Seq(
            TargetDefinition("Prometheus Java Client", ExternalTarget("https://github.com/prometheus/client_java/")),
            TargetDefinition("Prometheus", ExternalTarget("https://prometheus.io"))
          ),
          sourceLinks =
            Seq(SourceLinks(baseUri = "https://github.com/permutive-engineering/prometheus4cats", suffix = "scala"))
        )
      ),
    tlSiteApiPackage := Some("prometheus4cats"),
    tlSiteRelatedProjects ++= Seq(
      TypelevelProject.CatsEffect,
      ("epimetheus", new URL("https://github.com/davenverse/epimetheus"))
    ),
    libraryDependencies ++= Seq(
      "org.typelevel" %%% "cats-effect" % CatsEffect,
      "org.typelevel" %% "log4cats-noop" % Log4Cats
    ),
    scalacOptions := Seq()
  )
  .dependsOn(core, java)
  .enablePlugins(TypelevelSitePlugin)

lazy val unidocs = project
  .in(file("unidocs"))
  .enablePlugins(TypelevelUnidocPlugin) // also enables the ScalaUnidocPlugin
  .settings(
    name := "prometheus4cats-docs",
    ScalaUnidoc / unidoc / unidocProjectFilter := inProjects(core, testkit, java)
  )<|MERGE_RESOLUTION|>--- conflicted
+++ resolved
@@ -39,11 +39,7 @@
 
 val ScalacheckEffect = "1.0.4"
 
-<<<<<<< HEAD
-ThisBuild / crossScalaVersions := Seq("2.12.15", "3.2.1", Scala213)
-=======
-ThisBuild / crossScalaVersions := Seq("2.12.17", "3.2.0", Scala213)
->>>>>>> ba1f84d7
+ThisBuild / crossScalaVersions := Seq("2.12.17", "3.2.1", Scala213)
 ThisBuild / scalaVersion := crossScalaVersions.value.last
 
 ThisBuild / tlSitePublishBranch := Some("main")
